--- conflicted
+++ resolved
@@ -2,11 +2,7 @@
 /output
 /.vscode
 /.idea
-<<<<<<< HEAD
-.DS_Store
 
 /tests/testcase/a/
-=======
 .venv/
-.DS_Store
->>>>>>> 0abb8c65
+.DS_Store